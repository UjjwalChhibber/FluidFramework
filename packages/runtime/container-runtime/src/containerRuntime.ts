/*!
 * Copyright (c) Microsoft Corporation. All rights reserved.
 * Licensed under the MIT License.
 */

import { EventEmitter } from "events";
import { AgentSchedulerFactory } from "@fluidframework/agent-scheduler";
import { ITelemetryLogger } from "@fluidframework/common-definitions";
import {
    IFluidObject,
    IFluidRouter,
    IFluidHandleContext,
    IFluidSerializer,
    IRequest,
    IResponse,
    IFluidHandle,
    IFluidConfiguration,
} from "@fluidframework/core-interfaces";
import {
    IAudience,
    IFluidTokenProvider,
    IContainerContext,
    IDeltaManager,
    IDeltaSender,
    ILoader,
    IRuntime,
    IRuntimeState,
    ContainerWarning,
    ICriticalContainerError,
    AttachState,
    ILoaderOptions,
} from "@fluidframework/container-definitions";
import {
    IContainerRuntime,
    IContainerRuntimeDirtyable,
    IContainerRuntimeEvents,
} from "@fluidframework/container-runtime-definitions";
import {
    assert,
    Deferred,
    Trace,
    TypedEventEmitter,
    unreachableCase,
} from "@fluidframework/common-utils";
import {
    ChildLogger,
    raiseConnectedEvent,
    PerformanceEvent,
} from "@fluidframework/telemetry-utils";
import { IDocumentStorageService, ISummaryContext } from "@fluidframework/driver-definitions";
import {
    readAndParse,
    readAndParseFromBlobs,
    BlobAggregationStorage,
} from "@fluidframework/driver-utils";
import { CreateContainerError } from "@fluidframework/container-utils";
import { runGarbageCollection } from "@fluidframework/garbage-collector";
import {
    BlobTreeEntry,
} from "@fluidframework/protocol-base";
import {
    IClientDetails,
    IDocumentMessage,
    IQuorum,
    ISequencedDocumentMessage,
    ISignalMessage,
    ISnapshotTree,
    ISummaryConfiguration,
    ISummaryContent,
    ISummaryTree,
    ITree,
    MessageType,
    IVersion,
    SummaryType,
} from "@fluidframework/protocol-definitions";
import {
    FlushMode,
    InboundAttachMessage,
    IFluidDataStoreContext,
    IFluidDataStoreContextDetached,
    IFluidDataStoreRegistry,
    IFluidDataStoreChannel,
    IGarbageCollectionData,
    IGarbageCollectionSummaryDetails,
    IEnvelope,
    IInboundSignalMessage,
    ISignalEnvelope,
    NamedFluidDataStoreRegistryEntries,
    ISummaryStats,
    ISummaryTreeWithStats,
    ISummarizeInternalResult,
    IProvideAgentScheduler,
    IAgentScheduler,
    IChannelSummarizeResult,
    CreateChildSummarizerNodeParam,
    SummarizeInternalFn,
    IAttachMessage,
} from "@fluidframework/runtime-definitions";
import {
    addBlobToSummary,
    addTreeToSummary,
    convertToSummaryTree,
    createRootSummarizerNodeWithGC,
    FluidSerializer,
    IRootSummarizerNodeWithGC,
    requestFluidObject,
    RequestParser,
    create404Response,
    exceptionToResponse,
    responseToException,
} from "@fluidframework/runtime-utils";
import { v4 as uuid } from "uuid";
import { ContainerFluidHandleContext } from "./containerHandleContext";
import { FluidDataStoreRegistry } from "./dataStoreRegistry";
import { debug } from "./debug";
import { ISummarizerRuntime, ISummarizerInternalsProvider, Summarizer, IGenerateSummaryOptions } from "./summarizer";
import { SummaryManager } from "./summaryManager";
import { DeltaScheduler } from "./deltaScheduler";
import { ReportOpPerfTelemetry } from "./connectionTelemetry";
import { SummaryCollection } from "./summaryCollection";
import { IPendingLocalState, PendingStateManager } from "./pendingStateManager";
import { pkgVersion } from "./packageVersion";
import { BlobManager } from "./blobManager";
import { DataStores, getSnapshotForDataStores } from "./dataStores";
import {
    blobsTreeName,
    chunksBlobName,
    IContainerRuntimeMetadata,
    metadataBlobName,
} from "./snapshot";

export enum ContainerMessageType {
    // An op to be delivered to store
    FluidDataStoreOp = "component",

    // Creates a new store
    Attach = "attach",

    // Chunked operation.
    ChunkedOp = "chunkedOp",

    BlobAttach = "blobAttach",
}

export interface IChunkedOp {
    chunkId: number;

    totalChunks: number;

    contents: string;

    originalType: MessageType | ContainerMessageType;
}

export interface ContainerRuntimeMessage {
    contents: any;
    type: ContainerMessageType;
}

export interface IPreviousState {
    summaryCollection?: SummaryCollection,
    reload?: boolean,

    // only one (or zero) of these will be defined. the summarizing Summarizer will resolve the deferred promise, and
    // the SummaryManager that spawned it will have that deferred's promise
    nextSummarizerP?: Promise<Summarizer>,
    nextSummarizerD?: Deferred<Summarizer>,
}

export interface IGeneratedSummaryData {
    readonly summaryStats: ISummaryStats;
    readonly generateDuration?: number;
}

export interface IUploadedSummaryData {
    readonly handle: string;
    readonly uploadDuration?: number;
}

export interface IUnsubmittedSummaryData extends Partial<IGeneratedSummaryData>, Partial<IUploadedSummaryData> {
    readonly referenceSequenceNumber: number;
    readonly submitted: false;
    readonly reason: "disconnected";
}

export interface ISubmittedSummaryData extends IGeneratedSummaryData, IUploadedSummaryData {
    readonly referenceSequenceNumber: number;
    readonly submitted: true;
    readonly clientSequenceNumber: number;
    readonly submitOpDuration?: number;
}

export type GenerateSummaryData = IUnsubmittedSummaryData | ISubmittedSummaryData;

// Consider idle 5s of no activity. And snapshot if a minute has gone by with no snapshot.
const IdleDetectionTime = 5000;

const DefaultSummaryConfiguration: ISummaryConfiguration = {
    idleTime: IdleDetectionTime,

    maxTime: IdleDetectionTime * 12,

    // Snapshot if 1000 ops received since last snapshot.
    maxOps: 1000,

    // Wait 2 minutes for summary ack
    maxAckWaitTime: 120000,
};

/**
 * Options for container runtime.
 */
export interface IContainerRuntimeOptions {
    // Flag that will generate summaries if connected to a service that supports them.
    // This defaults to true and must be explicitly set to false to disable.
    generateSummaries?: boolean;

    // Delay before first attempt to spawn summarizing container
    initialSummarizerDelayMs?: number;

    // Flag that will disable garbage collection if set to true.
    disableGC?: boolean;

    // Flag that will bypass optimizations and generate GC data for all nodes irrespective of whether the node
    // changed or not.
    runFullGC?: boolean;

    // Override summary configurations
    summaryConfigOverrides?: Partial<ISummaryConfiguration>;
}

interface IRuntimeMessageMetadata {
    batch?: boolean;
}

export function isRuntimeMessage(message: ISequencedDocumentMessage): boolean {
    switch (message.type) {
        case ContainerMessageType.FluidDataStoreOp:
        case ContainerMessageType.ChunkedOp:
        case ContainerMessageType.Attach:
        case ContainerMessageType.BlobAttach:
        case MessageType.Operation:
            return true;
        default:
            return false;
    }
}

export function unpackRuntimeMessage(message: ISequencedDocumentMessage) {
    if (message.type === MessageType.Operation) {
        // legacy op format?
        if (message.contents.address !== undefined && message.contents.type === undefined) {
            message.type = ContainerMessageType.FluidDataStoreOp;
        } else {
            // new format
            const innerContents = message.contents as ContainerRuntimeMessage;
            assert(innerContents.type !== undefined, "Undefined inner contents type!");
            message.type = innerContents.type;
            message.contents = innerContents.contents;
        }
        assert(isRuntimeMessage(message), "Message to unpack is not proper runtime message");
    } else {
        // Legacy format, but it's already "unpacked",
        // i.e. message.type is actually ContainerMessageType.
        // Nothing to do in such case.
    }
    return message;
}

export class ScheduleManager {
    private readonly deltaScheduler: DeltaScheduler;
    private pauseSequenceNumber: number | undefined;
    private pauseClientId: string | undefined;
    private localPaused = false;
    private batchClientId: string | undefined;

    constructor(
        private readonly deltaManager: IDeltaManager<ISequencedDocumentMessage, IDocumentMessage>,
        private readonly emitter: EventEmitter,
        private readonly logger: ITelemetryLogger,
    ) {
        this.deltaScheduler = new DeltaScheduler(
            this.deltaManager,
            ChildLogger.create(this.logger, "DeltaScheduler"),
        );

        // Listen for delta manager sends and add batch metadata to messages
        this.deltaManager.on("prepareSend", (messages: IDocumentMessage[]) => {
            if (messages.length === 0) {
                return;
            }

            // First message will have the batch flag set to true if doing a batched send
            const firstMessageMetadata = messages[0].metadata as IRuntimeMessageMetadata;
            if (!firstMessageMetadata || !firstMessageMetadata.batch) {
                return;
            }

            // If the batch contains only a single op, clear the batch flag.
            if (messages.length === 1) {
                delete firstMessageMetadata.batch;
                return;
            }

            // Set the batch flag to false on the last message to indicate the end of the send batch
            const lastMessage = messages[messages.length - 1];
            lastMessage.metadata = { ...lastMessage.metadata, batch: false };
        });

        // Listen for updates and peek at the inbound
        this.deltaManager.inbound.on(
            "push",
            (message: ISequencedDocumentMessage) => {
                this.trackPending(message);
                this.updatePauseState(message.sequenceNumber);
            });

        const allPending = this.deltaManager.inbound.toArray();
        for (const pending of allPending) {
            this.trackPending(pending);
        }

        // Based on track pending update the pause state
        this.updatePauseState(this.deltaManager.lastSequenceNumber);
    }

    public beginOperation(message: ISequencedDocumentMessage) {
        if (this.batchClientId !== message.clientId) {
            // As a back stop for any bugs marking the end of a batch - if the client ID flipped, we
            // consider the previous batch over.
            if (this.batchClientId) {
                this.emitter.emit("batchEnd", "Did not receive real batchEnd message", undefined);
                this.deltaScheduler.batchEnd();

                this.logger.sendTelemetryEvent({
                    eventName: "BatchEndNotReceived",
                    clientId: this.batchClientId,
                    sequenceNumber: message.sequenceNumber,
                });
            }

            // This could be the beginning of a new batch or an individual message.
            this.emitter.emit("batchBegin", message);
            this.deltaScheduler.batchBegin();

            const batch = (message?.metadata as IRuntimeMessageMetadata)?.batch;
            if (batch) {
                this.batchClientId = message.clientId;
            } else {
                this.batchClientId = undefined;
            }
        }
    }

    public endOperation(error: any | undefined, message: ISequencedDocumentMessage) {
        if (error) {
            this.batchClientId = undefined;
            this.emitter.emit("batchEnd", error, message);
            this.deltaScheduler.batchEnd();
            return;
        }

        this.updatePauseState(message.sequenceNumber);

        const batch = (message?.metadata as IRuntimeMessageMetadata)?.batch;
        // If no batchClientId has been set then we're in an individual batch. Else, if we get
        // batch end metadata, this is end of the current batch.
        if (!this.batchClientId || batch === false) {
            this.batchClientId = undefined;
            this.emitter.emit("batchEnd", undefined, message);
            this.deltaScheduler.batchEnd();
            return;
        }
    }

    public setPaused(localPaused: boolean) {
        // Return early if no change in value
        if (this.localPaused === localPaused) {
            return;
        }

        this.localPaused = localPaused;
        if (localPaused) {
            // eslint-disable-next-line @typescript-eslint/no-floating-promises
            this.deltaManager.inbound.pause();
        } else {
            this.deltaManager.inbound.resume();
        }
    }

    private updatePauseState(sequenceNumber: number) {
        // If the inbound queue is ever empty we pause it and wait for new events
        if (this.deltaManager.inbound.length === 0) {
            this.setPaused(true);
            return;
        }

        // If no message has caused the pause flag to be set, or the next message up is not the one we need to pause at
        // then we simply continue processing
        if (!this.pauseSequenceNumber || sequenceNumber + 1 < this.pauseSequenceNumber) {
            this.setPaused(false);
        } else {
            // Otherwise the next message requires us to pause
            this.setPaused(true);
        }
    }

    private trackPending(message: ISequencedDocumentMessage) {
        const metadata = message.metadata as IRuntimeMessageMetadata | undefined;

        // Protocol messages are never part of a runtime batch of messages
        if (!isRuntimeMessage(message)) {
            this.pauseSequenceNumber = undefined;
            this.pauseClientId = undefined;
            return;
        }

        const batchMetadata = metadata ? metadata.batch : undefined;

        // If the client ID changes then we can move the pause point. If it stayed the same then we need to check.
        if (this.pauseClientId === message.clientId) {
            if (batchMetadata !== undefined) {
                // If batchMetadata is not undefined then if it's true we've begun a new batch - if false we've ended
                // the previous one
                this.pauseSequenceNumber = batchMetadata ? message.sequenceNumber : undefined;
                this.pauseClientId = batchMetadata ? this.pauseClientId : undefined;
            }
        } else {
            // We check the batch flag for the new clientID - if true we pause otherwise we reset the tracking data
            this.pauseSequenceNumber = batchMetadata ? message.sequenceNumber : undefined;
            this.pauseClientId = batchMetadata ? message.clientId : undefined;
        }
    }
}

export const taskSchedulerId = "_scheduler";

// Wraps the provided list of packages and augments with some system level services.
class ContainerRuntimeDataStoreRegistry extends FluidDataStoreRegistry {
    constructor(namedEntries: NamedFluidDataStoreRegistryEntries) {
        super([
            ...namedEntries,
            AgentSchedulerFactory.registryEntry,
        ]);
    }
}

/**
 * Represents the runtime of the container. Contains helper functions/state of the container.
 * It will define the store level mappings.
 */
export class ContainerRuntime extends TypedEventEmitter<IContainerRuntimeEvents>
    implements
        IContainerRuntime,
        IContainerRuntimeDirtyable,
        IRuntime,
        ISummarizerRuntime,
        ISummarizerInternalsProvider
{
    public get IContainerRuntime() { return this; }
    public get IContainerRuntimeDirtyable() { return this; }
    public get IFluidRouter() { return this; }

    // back-compat: Used by loader in <= 0.35
    public readonly runtimeVersion = pkgVersion;

    /**
     * Load the stores from a snapshot and returns the runtime.
     * @param context - Context of the container.
     * @param registry - Mapping to the stores.
     * @param requestHandlers - Request handlers for the container runtime
     * @param runtimeOptions - Additional options to be passed to the runtime
     */
    public static async load(
        context: IContainerContext,
        registryEntries: NamedFluidDataStoreRegistryEntries,
        requestHandler?: (request: IRequest, runtime: IContainerRuntime) => Promise<IResponse>,
        runtimeOptions?: IContainerRuntimeOptions,
        containerScope: IFluidObject = context.scope,
    ): Promise<ContainerRuntime> {
        const logger = ChildLogger.create(context.logger, undefined, {
            runtimeVersion: pkgVersion,
        });

        let storage = context.storage;
        if (context.baseSnapshot) {
            // This will patch snapshot in place!
            // If storage is provided, it will wrap storage with BlobAggregationStorage that can
            // pack & unpack aggregated blobs.
            // Note that if storage is provided later by loader layer, we will wrap storage in this.storage getter.
            // BlobAggregationStorage is smart enough for double-wrapping to be no-op
            if (context.storage) {
                const aggrStorage = BlobAggregationStorage.wrap(context.storage, logger);
                await aggrStorage.unpackSnapshot(context.baseSnapshot);
                storage = aggrStorage;
            } else {
                await BlobAggregationStorage.unpackSnapshot(context.baseSnapshot);
            }
        }

        const registry = new ContainerRuntimeDataStoreRegistry(registryEntries);

        const tryFetchBlob = async <T>(blobName: string): Promise<T | undefined> => {
            const blobId = context.baseSnapshot?.blobs[blobName];
            if (context.baseSnapshot && blobId) {
                return storage ?
                    readAndParse<T>(storage, blobId) :
                    readAndParseFromBlobs<T>(context.baseSnapshot.blobs, blobId);
            }
        };
        const chunks = await tryFetchBlob<[string, string[]][]>(chunksBlobName) ?? [];
        const metadata = await tryFetchBlob<IContainerRuntimeMetadata>(metadataBlobName);

        const runtime = new ContainerRuntime(
            context,
            registry,
            metadata,
            chunks,
            runtimeOptions,
            containerScope,
            logger,
            requestHandler,
            storage);

        // Create all internal data stores if not already existing on storage or loaded a detached
        // container from snapshot(ex. draft mode).
        if (!context.existing) {
            await runtime.createRootDataStore(AgentSchedulerFactory.type, taskSchedulerId);
        }

        runtime.subscribeToLeadership();

        return runtime;
    }

    public get id(): string {
        return this.context.id;
    }

    public get existing(): boolean {
        // eslint-disable-next-line @typescript-eslint/no-non-null-assertion
        return this.context.existing!;
    }

    public get options(): ILoaderOptions {
        return this.context.options;
    }

    public get clientId(): string | undefined {
        return this.context.clientId;
    }

    public get clientDetails(): IClientDetails {
        return this.context.clientDetails;
    }

    public get deltaManager(): IDeltaManager<ISequencedDocumentMessage, IDocumentMessage> {
        return this.context.deltaManager;
    }

    public get storage(): IDocumentStorageService {
        // This code is plain wrong. It lies that it never returns undefined!!!
        // All callers should be fixed, as this API is called in detached state of container when we have
        // no storage and it's passed down the stack without right typing.
        if (!this._storage && this.context.storage) {
            // Note: BlobAggregationStorage is smart enough for double-wrapping to be no-op
            this._storage = BlobAggregationStorage.wrap(this.context.storage, this.logger);
        }
        // eslint-disable-next-line @typescript-eslint/no-non-null-assertion
        return this._storage!;
    }

    public get reSubmitFn(): (
        type: ContainerMessageType,
        content: any,
        localOpMetadata: unknown,
        opMetadata: Record<string, unknown> | undefined,
    ) => void {
        // eslint-disable-next-line @typescript-eslint/unbound-method
        return this.reSubmit;
    }

    public get closeFn(): (error?: ICriticalContainerError) => void {
        return this.context.closeFn;
    }

    public get loader(): ILoader {
        return this.context.loader;
    }

    public get flushMode(): FlushMode {
        return this._flushMode;
    }

    public get scope(): IFluidObject {
        return this.containerScope;
    }

    public get IFluidDataStoreRegistry(): IFluidDataStoreRegistry {
        return this.registry;
    }

    public get attachState(): AttachState {
        return this.context.attachState;
    }

    public nextSummarizerP?: Promise<Summarizer>;
    public nextSummarizerD?: Deferred<Summarizer>;

    // Back compat: 0.28, can be removed in 0.29
    public readonly IFluidSerializer: IFluidSerializer;

    public readonly IFluidHandleContext: IFluidHandleContext;

    // internal logger for ContainerRuntime. Use this.logger for stores, summaries, etc.
    private readonly _logger: ITelemetryLogger;
    public readonly previousState: IPreviousState;
    private readonly summaryManager: SummaryManager;
    private latestSummaryAck: Omit<ISummaryContext, "referenceSequenceNumber">;

    private readonly summarizerNode: IRootSummarizerNodeWithGC;

    private _flushMode = FlushMode.Automatic;
    private needsFlush = false;
    private flushTrigger = false;

    // Always matched IAgentScheduler.leader property
    private _leader = false;

    private _connected: boolean;

    private paused: boolean = false;

    public get connected(): boolean {
        return this._connected;
    }

    public get leader(): boolean {
        return this._leader;
    }

    public get summarizerClientId(): string | undefined {
        return this.summaryManager.summarizer;
    }

    private get summaryConfiguration() {
        return  {
            ... DefaultSummaryConfiguration,
            ... this.context?.serviceConfiguration?.summary,
            ... this.runtimeOptions.summaryConfigOverrides,
         };
    }

    private _disposed = false;
    public get disposed() { return this._disposed; }

    private dirtyContainer = false;
    private emitDirtyDocumentEvent = true;
    private readonly summarizer: Summarizer;
    private readonly deltaSender: IDeltaSender | undefined;
    private readonly scheduleManager: ScheduleManager;
    private readonly blobManager: BlobManager;
    private readonly pendingStateManager: PendingStateManager;

    // Local copy of incomplete received chunks.
    private readonly chunkMap: Map<string, string[]>;

    private readonly dataStores: DataStores;

    private constructor(
        private readonly context: IContainerContext,
        private readonly registry: IFluidDataStoreRegistry,
        metadata: IContainerRuntimeMetadata = { snapshotFormatVersion: undefined },
        chunks: [string, string[]][],
        private readonly runtimeOptions: IContainerRuntimeOptions = {
            generateSummaries: true,
        },
        private readonly containerScope: IFluidObject,
        public readonly logger: ITelemetryLogger,
        private readonly requestHandler?: (request: IRequest, runtime: IContainerRuntime) => Promise<IResponse>,
        private _storage?: IDocumentStorageService,
    ) {
        super();

        this._connected = this.context.connected;
        this.chunkMap = new Map<string, string[]>(chunks);

        this.IFluidHandleContext = new ContainerFluidHandleContext("", this);
        this.IFluidSerializer = new FluidSerializer(this.IFluidHandleContext);

        this._logger = ChildLogger.create(this.logger, "ContainerRuntime");

        this.latestSummaryAck = {
            proposalHandle: undefined,
            ackHandle: this.context.getLoadedFromVersion()?.id,
        };

        const loadedFromSequenceNumber = this.deltaManager.initialSequenceNumber;
        this.summarizerNode = createRootSummarizerNodeWithGC(
            this.logger,
            // Summarize function to call when summarize is called. Summarizer node always tracks summary state.
            async (fullTree: boolean, trackState: boolean) => this.summarizeInternal(fullTree, trackState),
            // Latest change sequence number, no changes since summary applied yet
            loadedFromSequenceNumber,
            // Summary reference sequence number, undefined if no summary yet
            context.baseSnapshot ? loadedFromSequenceNumber : undefined,
            {
                // Must set to false to prevent sending summary handle which would be pointing to
                // a summary with an older protocol state.
                canReuseHandle: false,
                // Must set to true to throw on any data stores failure that was too severe to be handled.
                // We also are not decoding the base summaries at the root.
                throwOnFailure: true,
                // If GC is disabled, let the summarizer node know so that it does not track GC state.
                gcDisabled: this.runtimeOptions.disableGC,
            },
        );

        this.dataStores = new DataStores(
            getSnapshotForDataStores(context.baseSnapshot, metadata.snapshotFormatVersion),
            this,
            (attachMsg) => this.submit(ContainerMessageType.Attach, attachMsg),
            (id: string, createParam: CreateChildSummarizerNodeParam) => (
                    summarizeInternal: SummarizeInternalFn,
                    getGCDataFn: (fullGC?: boolean) => Promise<IGarbageCollectionData>,
                    getInitialGCSummaryDetailsFn: () => Promise<IGarbageCollectionSummaryDetails>,
                ) => this.summarizerNode.createChild(
                    summarizeInternal,
                    id,
                    createParam,
                    undefined,
                    getGCDataFn,
                    getInitialGCSummaryDetailsFn,
                ),
            this._logger);

        this.blobManager = new BlobManager(
            this.IFluidHandleContext,
            () => {
                assert(this.attachState !== AttachState.Detached, "Blobs NYI in detached container mode");
                return this.storage;
            },
            (blobId) => this.submit(ContainerMessageType.BlobAttach, undefined, undefined, { blobId }),
            this.logger,
        );
        this.blobManager.load(context.baseSnapshot?.trees[blobsTreeName]);

        this.scheduleManager = new ScheduleManager(
            context.deltaManager,
            this,
            ChildLogger.create(this.logger, "ScheduleManager"),
        );

        this.deltaSender = this.deltaManager;

        this.pendingStateManager = new PendingStateManager(
            this,
            async (type, content) => this.applyStashedOp(type, content),
            context.pendingLocalState as IPendingLocalState);

        this.context.quorum.on("removeMember", (clientId: string) => {
            this.clearPartialChunks(clientId);
        });

        this.context.quorum.on("addProposal", (proposal) => {
            if (proposal.key === "code" || proposal.key === "code2") {
                this.emit("codeDetailsProposed", proposal.value, proposal);
            }
        });

        if (this.context.previousRuntimeState === undefined || this.context.previousRuntimeState.state === undefined) {
            this.previousState = {};
        } else {
            this.previousState = this.context.previousRuntimeState.state as IPreviousState;
        }

        // We always create the summarizer in the case that we are asked to generate summaries. But this may
        // want to be on demand instead.
        // Don't use optimizations when generating summaries with a document loaded using snapshots.
        // This will ensure we correctly convert old documents.
        this.summarizer = new Summarizer(
            "/_summarizer",
            this /* ISummarizerRuntime */,
            () => this.summaryConfiguration,
            this /* ISummarizerInternalsProvider */,
            this.IFluidHandleContext,
            this.previousState.summaryCollection);

        // Create the SummaryManager and mark the initial state
        this.summaryManager = new SummaryManager(
            context,
            this.runtimeOptions.generateSummaries !== false,
            this.logger,
            (summarizer) => { this.nextSummarizerP = summarizer; },
            this.previousState.nextSummarizerP,
            !!this.previousState.reload,
            this.runtimeOptions.initialSummarizerDelayMs);

        if (this.connected) {
            // eslint-disable-next-line @typescript-eslint/no-non-null-assertion
            this.summaryManager.setConnected(this.context.clientId!);
        }

        this.deltaManager.on("readonly", (readonly: boolean) => {
            // we accumulate ops while being in read-only state.
            // once user gets write permissions and we have active connection, flush all pending ops.
            assert(readonly === this.deltaManager.readonly, "inconsistent readonly property/event state");

            // We need to be very careful with when we (re)send pending ops, to ensure that we only send ops
            // when we either never send an op, or attempted to send it but we know for sure it was not
            // sequenced by server and will never be sequenced (i.e. was lost)
            // For loss of connection, we wait for our own "join" op and use it a a barrier to know all the
            // ops that made it from previous connection, before switching clientId and raising "connected" event
            // But with read-only permissions, if we transition between read-only and r/w states while on same
            // connection, then we have no good signal to tell us when it's safe to send ops we accumulated while
            // being in read-only state.
            // For that reason, we support getting to read-only state only when disconnected. This ensures that we
            // can rely on same safety mechanism and resend ops only when we establish new connection.
            // This is applicable for read-only permissions (event is raised before connection is properly registered),
            // but it's an extra requirement for Container.forceReadonly() API
            assert(!readonly || !this.connected, "Unsafe to transition to read-only state!");

            this.replayPendingStates();
        });

        if (context.pendingLocalState !== undefined) {
            this.deltaManager.on("op", this.onOp);
        }

        ReportOpPerfTelemetry(this.context.clientId, this.deltaManager, this.logger);
    }

    public dispose(error?: Error): void {
        if (this._disposed) {
            return;
        }
        this._disposed = true;

        this.logger.sendTelemetryEvent({
            eventName: "ContainerRuntimeDisposed",
            category: "generic",
            isDirty: this.isDirty,
            lastSequenceNumber: this.deltaManager.lastSequenceNumber,
            attachState: this.attachState,
            message: error?.message,
        });

        this.summaryManager.dispose();
        this.summarizer.dispose();

        this.dataStores.dispose();

        this.emit("dispose");
        this.removeAllListeners();
    }

    public get IFluidTokenProvider() {
        if (this.options && this.options.intelligence) {
            // eslint-disable-next-line @typescript-eslint/consistent-type-assertions
            return {
                intelligence: this.options.intelligence,
            } as IFluidTokenProvider;
        }
        return undefined;
    }

    public get IFluidConfiguration(): IFluidConfiguration {
        return this.context.configuration;
    }

    /**
     * Notifies this object about the request made to the container.
     * @param request - Request made to the handler.
     */
    public async request(request: IRequest): Promise<IResponse> {
        try {
            const parser = RequestParser.create(request);
            const id = parser.pathParts[0];

            if (id === "_summarizer" && parser.pathParts.length === 1) {
                return {
                    status: 200,
                    mimeType: "fluid/object",
                    value: this.summarizer,
                };
            }
            if (this.requestHandler !== undefined) {
                return this.requestHandler(parser, this);
            }

            return create404Response(request);
        } catch (error) {
            return exceptionToResponse(error);
        }
    }

    /**
     * Resolves URI representing handle
     * @param request - Request made to the handler.
     */
    public async resolveHandle(request: IRequest): Promise<IResponse> {
        try {
            const requestParser = RequestParser.create(request);
            const id = requestParser.pathParts[0];

            if (id === "_channels") {
                return this.resolveHandle(requestParser.createSubRequest(1));
            }

            if (id === BlobManager.basePath && requestParser.isLeaf(2)) {
                const handle = await this.blobManager.getBlob(requestParser.pathParts[1]);
                if (handle) {
                    return {
                        status: 200,
                        mimeType: "fluid/object",
                        value: handle.get(),
                    };
                } else {
                    return create404Response(request);
                }
            } else if (requestParser.pathParts.length > 0) {
                /**
                 * If this an external app request with "externalRequest" header, we need to return an error if the
                 * data store being requested is marked as unreferenced as per the data store's initial summary.
                 *
                 * This is a workaround to handle scenarios where a data store shared with an external app is deleted
                 * and marked as unreferenced by GC. Returning an error will fail to load the data store for the app.
                 */
                const wait = typeof request.headers?.wait === "boolean" ? request.headers.wait : undefined;
                const dataStore = request.headers?.externalRequest
                    ? await this.getDataStoreIfInitiallyReferenced(id, wait)
                    : await this.getDataStore(id, wait);
                const subRequest = requestParser.createSubRequest(1);
                // We always expect createSubRequest to include a leading slash, but asserting here to protect against
                // unintentionally modifying the url if that changes.
                assert(subRequest.url.startsWith("/"), "Expected createSubRequest url to include a leading slash");
                return dataStore.IFluidRouter.request(subRequest);
            }

            return create404Response(request);
        } catch (error) {
            return exceptionToResponse(error);
        }
    }

    /**
     * Retrieves the runtime for a data store if it's referenced as per the initially summary that it is loaded with.
     * This is a workaround to handle scenarios where a data store shared with an external app is deleted and marked
     * as unreferenced by GC.
     * @param id - Id supplied during creating the data store.
     * @param wait - True if you want to wait for it.
     * @returns the data store runtime if the data store exists and is initially referenced; undefined otherwise.
     */
    private async getDataStoreIfInitiallyReferenced(id: string, wait = true): Promise<IFluidRouter> {
        const dataStoreContext = await this.dataStores.getDataStore(id, wait);
        // The data store is referenced if used routes in the initial summary has a route to self.
        // Older documents may not have used routes in the summary. They are considered referenced.
        const usedRoutes = (await dataStoreContext.getInitialGCSummaryDetails()).usedRoutes;
        if (usedRoutes === undefined || usedRoutes.includes("") || usedRoutes.includes("/")) {
            return dataStoreContext.realize();
        }

        // The data store is unreferenced. Throw a 404 response exception.
        const request = { url: id };
        throw responseToException(create404Response(request), request);
    }

    /**
     * Notifies this object to take the snapshot of the container.
     * @deprecated - Use summarize to get summary of the container runtime.
     */
    public async snapshot(): Promise<ITree> {
        const root: ITree = { entries: await this.dataStores.snapshot() };

        if (this.chunkMap.size > 0) {
            root.entries.push(new BlobTreeEntry(chunksBlobName, JSON.stringify([...this.chunkMap])));
        }

        return root;
    }

    private addContainerBlobsToSummary(summaryTree: ISummaryTreeWithStats) {
        if (this.chunkMap.size > 0) {
            const content = JSON.stringify([...this.chunkMap]);
            addBlobToSummary(summaryTree, chunksBlobName, content);
        }
        const blobsTree = convertToSummaryTree(this.blobManager.snapshot(), false);
        addTreeToSummary(summaryTree, blobsTreeName, blobsTree);
    }

    public async stop(): Promise<IRuntimeState> {
        this.verifyNotClosed();

        // Reload would not work properly with local changes.
        // First, summarizing code likely does not work (i.e. read - produced unknown result)
        // in presence of local changes.
        // On top of that newly reloaded runtime likely would not be dirty, while it has some changes.
        // And container would assume it's dirty (as there was no notification changing state)
        if (this.dirtyContainer) {
            this.logger.sendErrorEvent({ eventName: "DirtyContainerReloadRuntime"});
        }

        const snapshot = await this.snapshot();
        const state: IPreviousState = {
            reload: true,
            summaryCollection: this.summarizer.summaryCollection,
            nextSummarizerP: this.nextSummarizerP,
            nextSummarizerD: this.nextSummarizerD,
        };

        this.dispose(new Error("ContainerRuntimeStopped"));

        return { snapshot, state };
    }

    private replayPendingStates() {
        // We need to be able to send ops to replay states
        if (!this.canSendOps()) { return; }

        // We need to temporary clear the dirty flags and disable
        // dirty state change events to detect whether replaying ops
        // has any effect.

        // Save the old state, reset to false, disable event emit
        const oldState = this.dirtyContainer;
        this.dirtyContainer = false;

        assert(this.emitDirtyDocumentEvent, "dirty document event not set on replay");
        this.emitDirtyDocumentEvent = false;
        let newState: boolean;

        try {
            // replay the ops
            this.pendingStateManager.replayPendingStates();
        } finally {
            // Save the new start and restore the old state, re-enable event emit
            newState = this.dirtyContainer;
            this.dirtyContainer = oldState;
            this.emitDirtyDocumentEvent = true;
        }

        // Officially transition from the old state to the new state.
        this.updateDocumentDirtyState(newState);
    }

    /**
     * Used to apply stashed ops at their reference sequence number.
     * Normal op processing is synchronous, but rebasing is async since the
     * data store may not be loaded yet, so we pause DeltaManager between ops.
     * It's also important that we see each op so we know all stashed ops have
     * been applied by "connected" event, but process() doesn't see system ops,
     * so we listen directly from DeltaManager instead.
     */
    private readonly onOp = (op: ISequencedDocumentMessage) => {
        assert(!this.paused);
        this.paused = true;
        this.scheduleManager.setPaused(true);
        const stashP = this.pendingStateManager.applyStashedOpsAt(op.sequenceNumber);
        stashP.then(() => {
            this.paused = false;
            this.scheduleManager.setPaused(false);
        }, (error) => {
            this.closeFn(CreateContainerError(error));
        });
    };

    private async applyStashedOp(type: ContainerMessageType, op: ISequencedDocumentMessage): Promise<unknown> {
        switch (type) {
            case ContainerMessageType.FluidDataStoreOp:
                return this.dataStores.applyStashedOp(op);
            case ContainerMessageType.Attach:
                return this.dataStores.applyStashedAttachOp(op as unknown as IAttachMessage);
            case ContainerMessageType.BlobAttach:
                return;
            case ContainerMessageType.ChunkedOp:
                throw new Error(`chunkedOp not expected here`);
            default:
                unreachableCase(type, `Unknown ContainerMessageType: ${type}`);
        }
    }

    public setConnectionState(connected: boolean, clientId?: string) {
        this.verifyNotClosed();

        // There might be no change of state due to Container calling this API after loading runtime.
        const changeOfState = this._connected !== connected;
        this._connected = connected;

        if (changeOfState) {
            this.deltaManager.off("op", this.onOp);
            this.context.pendingLocalState = undefined;
            this.replayPendingStates();
        }

        this.dataStores.setConnectionState(connected, clientId);

        raiseConnectedEvent(this._logger, this, connected, clientId);

        if (connected) {
            assert(!!clientId, "Missing clientId");
            this.summaryManager.setConnected(clientId);
        } else {
            this.summaryManager.setDisconnected();
        }
    }

    public process(messageArg: ISequencedDocumentMessage, local: boolean) {
        this.verifyNotClosed();

        // If it's not message for runtime, bail out right away.
        if (!isRuntimeMessage(messageArg)) {
            return;
        }

        // Do shallow copy of message, as methods below will modify it.
        // There might be multiple container instances receiving same message
        // We do not need to make deep copy, as each layer will just replace message.content itself,
        // but would not modify contents details
        let message = { ...messageArg };

        let error: any | undefined;

        // Surround the actual processing of the operation with messages to the schedule manager indicating
        // the beginning and end. This allows it to emit appropriate events and/or pause the processing of new
        // messages once a batch has been fully processed.
        this.scheduleManager.beginOperation(message);

        try {
            message = unpackRuntimeMessage(message);

            // Chunk processing must come first given that we will transform the message to the unchunked version
            // once all pieces are available
            message = this.processRemoteChunkedMessage(message);

            // Call the PendingStateManager to process messages.
            const { localAck, localOpMetadata } = this.pendingStateManager.processMessage(message, local);

<<<<<<< HEAD
                // If there are no more pending messages after processing a local message,
                // the document is no longer dirty.
                if (this.pendingStateManager.pendingMessageCount === 0) {
                    this.updateDocumentDirtyState(false);
                }
=======
            // If there are no more pending messages after processing a local message,
            // the document is no longer dirty.
            if (!this.pendingStateManager.hasPendingMessages()) {
                this.updateDocumentDirtyState(false);
>>>>>>> fcfa827f
            }

            switch (message.type) {
                case ContainerMessageType.Attach:
                    this.dataStores.processAttachMessage(message, local || localAck);
                    break;
                case ContainerMessageType.FluidDataStoreOp:
                    // if localAck === true, treat this as a local op because it's one we sent on a previous container
                    this.dataStores.processFluidDataStoreOp(message, local || localAck, localOpMetadata);
                    break;
                case ContainerMessageType.BlobAttach:
                    assert(message?.metadata?.blobId, "Missing blob id on metadata");
                    this.blobManager.addBlobId(message.metadata.blobId);
                    break;
                default:
            }

            this.emit("op", message);
        } catch (e) {
            error = e;
            throw e;
        } finally {
            this.scheduleManager.endOperation(error, message);
        }
    }

    public processSignal(message: ISignalMessage, local: boolean) {
        const envelope = message.content as ISignalEnvelope;
        const transformed: IInboundSignalMessage = {
            clientId: message.clientId,
            content: envelope.contents.content,
            type: envelope.contents.type,
        };

        if (envelope.address === undefined) {
            // No address indicates a container signal message.
            this.emit("signal", transformed, local);
            return;
        }

        this.dataStores.processSignal(envelope.address, transformed, local);
    }

    public async getRootDataStore(id: string, wait = true): Promise<IFluidRouter> {
        const context = await this.dataStores.getDataStore(id, wait);
        assert(await context.isRoot());
        return context.realize();
    }

    protected async getDataStore(id: string, wait = true): Promise<IFluidRouter> {
        return (await this.dataStores.getDataStore(id, wait)).realize();
    }

    public notifyDataStoreInstantiated(context: IFluidDataStoreContext) {
        const fluidDataStorePkgName = context.packagePath[context.packagePath.length - 1];
        const registryPath =
            `/${context.packagePath.slice(0, context.packagePath.length - 1).join("/")}`;
        this.emit("fluidDataStoreInstantiated", fluidDataStorePkgName, registryPath, !context.existing);
    }

    public setFlushMode(mode: FlushMode): void {
        if (mode === this._flushMode) {
            return;
        }

        // If switching to manual mode add a warning trace indicating the underlying loader does not support
        // this feature yet. Can remove in 0.9.
        if (!this.deltaSender && mode === FlushMode.Manual) {
            debug("DeltaManager does not yet support flush modes");
            return;
        }

        // Flush any pending batches if switching back to automatic
        if (mode === FlushMode.Automatic) {
            this.flush();
        }

        this._flushMode = mode;

        // Let the PendingStateManager know that FlushMode has been updated.
        this.pendingStateManager.onFlushModeUpdated(mode);
    }

    public flush(): void {
        if (!this.deltaSender) {
            debug("DeltaManager does not yet support flush modes");
            return;
        }

        // Let the PendingStateManager know that there was an attempt to flush messages.
        // Note that this should happen before the `this.needsFlush` check below because in the scenario where we are
        // not connected, `this.needsFlush` will be false but the PendingStateManager might have pending messages and
        // hence needs to track this.
        this.pendingStateManager.onFlush();

        // If flush has already been called then exit early
        if (!this.needsFlush) {
            return;
        }

        this.needsFlush = false;
        return this.deltaSender.flush();
    }

    public get pendingMessageCount() { return this.pendingStateManager.pendingMessageCount; }

    public orderSequentially(callback: () => void): void {
        // If flush mode is already manual we are either
        // nested in another orderSequentially, or
        // the app is flushing manually, in which
        // case this invocation doesn't own
        // flushing.
        if (this.flushMode === FlushMode.Manual) {
            callback();
        } else {
            const savedFlushMode = this.flushMode;

            this.setFlushMode(FlushMode.Manual);

            try {
                callback();
            } finally {
                this.flush();
                this.setFlushMode(savedFlushMode);
            }
        }
    }

    public async createDataStore(pkg: string | string[]): Promise<IFluidRouter> {
        return this._createDataStore(pkg, false /* isRoot */);
    }

    public async createRootDataStore(pkg: string | string[], rootDataStoreId: string): Promise<IFluidRouter> {
        const fluidDataStore = await this._createDataStore(pkg, true /* isRoot */, rootDataStoreId);
        fluidDataStore.bindToContext();
        return fluidDataStore;
    }

    public createDetachedRootDataStore(
        pkg: Readonly<string[]>,
        rootDataStoreId: string): IFluidDataStoreContextDetached
    {
        return this.dataStores.createDetachedDataStoreCore(pkg, true, rootDataStoreId);
    }

    public createDetachedDataStore(pkg: Readonly<string[]>): IFluidDataStoreContextDetached {
        return this.dataStores.createDetachedDataStoreCore(pkg, false);
    }

    public async _createDataStoreWithProps(pkg: string | string[], props?: any, id = uuid()):
        Promise<IFluidDataStoreChannel> {
        return this.dataStores._createFluidDataStoreContext(
            Array.isArray(pkg) ? pkg : [pkg], id, false /* isRoot */, props).realize();
    }

    private async _createDataStore(
        pkg: string | string[],
        isRoot: boolean,
        id = uuid(),
    ): Promise<IFluidDataStoreChannel> {
        return this.dataStores._createFluidDataStoreContext(Array.isArray(pkg) ? pkg : [pkg], id, isRoot).realize();
    }

    private canSendOps() {
        return this.connected && !this.deltaManager.readonly;
    }

    public getQuorum(): IQuorum {
        return this.context.quorum;
    }

    public getAudience(): IAudience {
        // eslint-disable-next-line @typescript-eslint/no-non-null-assertion
        return this.context.audience!;
    }

    public raiseContainerWarning(warning: ContainerWarning) {
        this.context.raiseContainerWarning(warning);
    }

    /**
     * @deprecated - // back-compat: marked deprecated in 0.35
     * Returns true of document is dirty, i.e. there are some pending local changes that
     * either were not sent out to delta stream or were not yet acknowledged.
     */
    public isDocumentDirty(): boolean {
        return this.dirtyContainer;
    }

    /**
     * Returns true of container is dirty, i.e. there are some pending local changes that
     * either were not sent out to delta stream or were not yet acknowledged.
     */
    public get isDirty(): boolean {
        return this.dirtyContainer;
    }

    /**
     * Will return true for any message that affect the dirty state of this document
     * This function can be used to filter out any runtime operations that should not be affecting whether or not
     * the IFluidDataStoreRuntime.isDirty call returns true/false
     * @param type - The type of ContainerRuntime message that is being checked
     * @param contents - The contents of the message that is being verified
     */
    public isMessageDirtyable(message: ISequencedDocumentMessage) {
        assert(
            isRuntimeMessage(message) === true,
            "Message passed for dirtyable check should be a container runtime message",
        );
        return this.isContainerMessageDirtyable(message.type as ContainerMessageType, message.contents);
    }

    private isContainerMessageDirtyable(type: ContainerMessageType, contents: any) {
        if (type === ContainerMessageType.Attach) {
            const attachMessage = contents as InboundAttachMessage;
            if (attachMessage.id === taskSchedulerId) {
                return false;
            }
        } else if (type === ContainerMessageType.FluidDataStoreOp) {
            const envelope = contents as IEnvelope;
            if (envelope.address === taskSchedulerId) {
                return false;
            }
        }
        return true;
    }

    /**
     * Submits the signal to be sent to other clients.
     * @param type - Type of the signal.
     * @param content - Content of the signal.
     */
    public submitSignal(type: string, content: any) {
        this.verifyNotClosed();
        const envelope: ISignalEnvelope = { address: undefined, contents: { type, content } };
        return this.context.submitSignalFn(envelope);
    }

    public submitDataStoreSignal(address: string, type: string, content: any) {
        const envelope: ISignalEnvelope = { address, contents: { type, content } };
        return this.context.submitSignalFn(envelope);
    }

    public setAttachState(attachState: AttachState.Attaching | AttachState.Attached): void {
        if (attachState === AttachState.Attaching) {
            assert(this.attachState === AttachState.Attaching,
                "Container Context should already be in attaching state");
        } else {
            assert(this.attachState === AttachState.Attached, "Container Context should already be in attached state");
        }
        this.dataStores.setAttachState(attachState);
    }

    public createSummary(): ISummaryTree {
        const summaryTree = this.dataStores.createSummary();
        this.addContainerBlobsToSummary(summaryTree);
        return summaryTree.summary;
    }

    public async getAbsoluteUrl(relativeUrl: string): Promise<string | undefined> {
        if (this.context.getAbsoluteUrl === undefined) {
            throw new Error("Driver does not implement getAbsoluteUrl");
        }
        if (this.attachState !== AttachState.Attached) {
            return undefined;
        }
        return this.context.getAbsoluteUrl(relativeUrl);
    }

    public async collectGarbage(logger: ITelemetryLogger) {
        await PerformanceEvent.timedExecAsync(logger, { eventName: "GarbageCollection" }, async (event) => {
            const gcStats: { totalGCNodes?: number; deletedGCNodes?: number } = {};
            try {
                // Get the container's GC data and run GC on the reference graph in it.
                const gcData = await this.dataStores.getGCData(this.runtimeOptions.runFullGC === true);
                const { referencedNodeIds, deletedNodeIds } = runGarbageCollection(
                    gcData.gcNodes, [ "/" ],
                    this.logger,
                );

                // Update stats to be reported in the peformance event.
                gcStats.deletedGCNodes = deletedNodeIds.length;
                gcStats.totalGCNodes = referencedNodeIds.length + gcStats.deletedGCNodes;

                // Update our summarizer node's used routes. Updating used routes in summarizer node before
                // summarizing is required and asserted by the the summarizer node. We are the root and are
                // always referenced, so the used routes is only self-route (empty string).
                this.summarizerNode.updateUsedRoutes([""]);

                // Remove this node's route ("/") and notify data stores of routes that are used in it.
                const usedRoutes = referencedNodeIds.filter((id: string) => { return id !== "/"; });
                this.dataStores.updateUsedRoutes(usedRoutes);
            } catch (error) {
                event.cancel(gcStats, error);
                throw error;
            }
            event.end(gcStats);
        });
    }

    private async summarizeInternal(fullTree: boolean, trackState: boolean): Promise<ISummarizeInternalResult> {
        const summarizeResult = await this.dataStores.summarize(fullTree, trackState);
        this.addContainerBlobsToSummary(summarizeResult);
        return {
            ...summarizeResult,
            id: "",
        };
    }

    /**
     * Returns a summary of the runtime at the current sequence number.
     * @param options - summarize options
     */
    public async summarize(options: {
        /** True to run garbage collection before summarizing */
        runGC: boolean,
        /** True to generate the full tree with no handle reuse optimizations; defaults to false */
        fullTree?: boolean,
        /** True to track the state for this summary in the SummarizerNodes */
        trackState: boolean,
        /** Logger to use for correlated summary events */
        summaryLogger: ITelemetryLogger,
    }): Promise<IChannelSummarizeResult> {
        const { runGC, fullTree = false, trackState, summaryLogger } = options;

        if (runGC) {
            await this.collectGarbage(summaryLogger);
        }

        const summarizeResult = await this.summarizerNode.summarize(fullTree, trackState);
        assert(summarizeResult.summary.type === SummaryType.Tree,
            "Container Runtime's summarize should always return a tree");

        return summarizeResult as IChannelSummarizeResult;
    }

    /** Implementation of ISummarizerInternalsProvider.generateSummary */
    public async generateSummary(options: IGenerateSummaryOptions): Promise<GenerateSummaryData | undefined> {
        const { fullTree, refreshLatestAck, summaryLogger } = options;

        const summaryRefSeqNum = this.deltaManager.lastSequenceNumber;
        const message =
            `Summary @${summaryRefSeqNum}:${this.deltaManager.minimumSequenceNumber}`;

        this.summarizerNode.startSummary(summaryRefSeqNum, summaryLogger);

        try {
            await this.deltaManager.inbound.pause();

            const attemptData: Omit<IUnsubmittedSummaryData, "reason"> = {
                referenceSequenceNumber: summaryRefSeqNum,
                submitted: false,
            };

            if (!this.connected) {
                // If summarizer loses connection it will never reconnect
                return { ...attemptData, reason: "disconnected" };
            }

            const trace = Trace.start();
            const summarizeResult = await this.summarize({
                runGC: !this.runtimeOptions.disableGC,
                fullTree,
                trackState: true,
                summaryLogger,
            });

            const generateData: IGeneratedSummaryData = {
                summaryStats: summarizeResult.stats,
                generateDuration: trace.trace().duration,
            };

            if (!this.connected) {
                return { ...attemptData, ...generateData, reason: "disconnected" };
            }

            // Ensure that lastSequenceNumber has not changed after pausing
            const lastSequenceNumber = this.deltaManager.lastSequenceNumber;
            assert(
                lastSequenceNumber === summaryRefSeqNum,
                `lastSequenceNumber changed while paused. ${lastSequenceNumber} !== ${summaryRefSeqNum}`,
            );

            const handle = await this.storage.uploadSummaryWithContext(
                summarizeResult.summary,
                { ... this.latestSummaryAck, referenceSequenceNumber: summaryRefSeqNum });

            if (refreshLatestAck) {
                const version = await this.getVersionFromStorage(this.id);
                await this.refreshLatestSummaryAck(
                    undefined,
                    version.id,
                    new ChildLogger(summaryLogger, undefined, { safeSummary: true }),
                    version,
                );
            }

            const parent = this.latestSummaryAck.ackHandle;
            const summaryMessage: ISummaryContent = {
                handle,
                // eslint-disable-next-line @typescript-eslint/no-non-null-assertion
                head: parent!,
                message,
                parents: parent ? [parent] : [],
            };
            const uploadData: IUploadedSummaryData = {
                handle,
                uploadDuration: trace.trace().duration,
            };

            if (!this.connected) {
                return { ...attemptData, ...generateData, ...uploadData, reason: "disconnected" };
            }

            // We need the summary op's reference sequence number to match our summary sequence number
            // Otherwise we'll get the wrong sequence number stamped on the summary's .protocol attributes
            assert(
                this.deltaManager.lastSequenceNumber === summaryRefSeqNum,
                `lastSequenceNumber changed before the summary op could be submitted. `
                + `${this.deltaManager.lastSequenceNumber} !== ${summaryRefSeqNum}`,
            );

            const clientSequenceNumber =
                this.submitSystemMessage(MessageType.Summarize, summaryMessage);

            this.summarizerNode.completeSummary(handle);

            return {
                ...attemptData,
                ...generateData,
                ...uploadData,
                submitted: true,
                clientSequenceNumber,
                submitOpDuration: trace.trace().duration,
            };
        } finally {
            // Cleanup wip summary in case of failure
            this.summarizerNode.clearSummary();
            // Restart the delta manager
            this.deltaManager.inbound.resume();
        }
    }

    private processRemoteChunkedMessage(message: ISequencedDocumentMessage) {
        if (message.type !== ContainerMessageType.ChunkedOp) {
            return message;
        }

        const clientId = message.clientId;
        const chunkedContent = message.contents as IChunkedOp;
        this.addChunk(clientId, chunkedContent);
        if (chunkedContent.chunkId === chunkedContent.totalChunks) {
            const newMessage = { ...message };
            // eslint-disable-next-line @typescript-eslint/no-non-null-assertion
            const serializedContent = this.chunkMap.get(clientId)!.join("");
            newMessage.contents = JSON.parse(serializedContent);
            newMessage.type = chunkedContent.originalType;
            this.clearPartialChunks(clientId);
            return newMessage;
        }
        return message;
    }

    private addChunk(clientId: string, chunkedContent: IChunkedOp) {
        let map = this.chunkMap.get(clientId);
        if (map === undefined) {
            map = [];
            this.chunkMap.set(clientId, map);
        }
        assert(chunkedContent.chunkId === map.length + 1,
            "Mismatch between new chunkId and expected chunkMap"); // 1-based indexing
        map.push(chunkedContent.contents);
    }

    private clearPartialChunks(clientId: string) {
        if (this.chunkMap.has(clientId)) {
            this.chunkMap.delete(clientId);
        }
    }

    private updateDocumentDirtyState(dirty: boolean) {
        if (this.dirtyContainer === dirty) {
            return;
        }

        this.dirtyContainer = dirty;
        if (this.emitDirtyDocumentEvent) {
            // back-compat: dirtyDocument & savedDocument deprecated in 0.35.
            this.emit(dirty ? "dirtyDocument" : "savedDocument");

            this.emit(dirty ? "dirty" : "saved");
            // back-compat: Loader API added in 0.35 only
            if (this.context.updateDirtyContainerState !== undefined) {
                this.context.updateDirtyContainerState(dirty);
            }
        }
    }

    public submitDataStoreOp(
        id: string,
        contents: any,
        localOpMetadata: unknown = undefined): void {
        const envelope: IEnvelope = {
            address: id,
            contents,
        };
        this.submit(ContainerMessageType.FluidDataStoreOp, envelope, localOpMetadata);
    }

    public async uploadBlob(blob: ArrayBufferLike): Promise<IFluidHandle<ArrayBufferLike>> {
        return this.blobManager.createBlob(blob);
    }

    private submit(
        type: ContainerMessageType,
        content: any,
        localOpMetadata: unknown = undefined,
        opMetadata: Record<string, unknown> | undefined = undefined,
    ): void {
        this.verifyNotClosed();

        if (this.context.pendingLocalState !== undefined) {
            this.closeFn(CreateContainerError("op submitted while processing pending initial state"));
        }
        // There should be no ops in detached container state!
        assert(this.attachState !== AttachState.Detached, "sending ops in detached container");

        let clientSequenceNumber: number = -1;
        let opMetadataInternal = opMetadata;

        if (this.canSendOps()) {
            const serializedContent = JSON.stringify(content);
            const maxOpSize = this.context.deltaManager.maxMessageSize;

            // If in manual flush mode we will trigger a flush at the next turn break
            if (this.flushMode === FlushMode.Manual && !this.needsFlush) {
                opMetadataInternal = {
                    ...opMetadata,
                    batch: true,
                };
                this.needsFlush = true;

                // Use Promise.resolve().then() to queue a microtask to detect the end of the turn and force a flush.
                if (!this.flushTrigger) {
                    // eslint-disable-next-line @typescript-eslint/no-floating-promises
                    Promise.resolve().then(() => {
                        this.flushTrigger = false;
                        this.flush();
                    });
                }
            }

            // Note: Chunking will increase content beyond maxOpSize because we JSON'ing JSON payload -
            // there will be a lot of escape characters that can make it up to 2x bigger!
            // This is Ok, because DeltaManager.shouldSplit() will have 2 * maxMessageSize limit
            if (!serializedContent || serializedContent.length <= maxOpSize) {
                clientSequenceNumber = this.submitRuntimeMessage(
                    type,
                    content,
                    /* batch: */ this._flushMode === FlushMode.Manual,
                    opMetadataInternal);
            } else {
                clientSequenceNumber = this.submitChunkedMessage(type, serializedContent, maxOpSize);
            }
        }

        // Let the PendingStateManager know that a message was submitted.
        this.pendingStateManager.onSubmitMessage(
            type,
            clientSequenceNumber,
            this.deltaManager.lastSequenceNumber,
            content,
            localOpMetadata,
            opMetadataInternal,
        );
        if (this.isContainerMessageDirtyable(type, content)) {
            this.updateDocumentDirtyState(true);
        }
    }

    private submitChunkedMessage(type: ContainerMessageType, content: string, maxOpSize: number): number {
        const contentLength = content.length;
        const chunkN = Math.floor((contentLength - 1) / maxOpSize) + 1;
        let offset = 0;
        let clientSequenceNumber: number = 0;
        for (let i = 1; i <= chunkN; i = i + 1) {
            const chunkedOp: IChunkedOp = {
                chunkId: i,
                contents: content.substr(offset, maxOpSize),
                originalType: type,
                totalChunks: chunkN,
            };
            offset += maxOpSize;
            clientSequenceNumber = this.submitRuntimeMessage(
                ContainerMessageType.ChunkedOp,
                chunkedOp,
                false);
        }
        return clientSequenceNumber;
    }

    private submitSystemMessage(
        type: MessageType,
        contents: any) {
        this.verifyNotClosed();
        assert(this.connected, "Container disconnected when trying to submit system message");

        // System message should not be sent in the middle of the batch.
        // That said, we can preserve existing behavior by not flushing existing buffer.
        // That might be not what caller hopes to get, but we can look deeper if telemetry tells us it's a problem.
        const middleOfBatch = this.flushMode === FlushMode.Manual && this.needsFlush;
        if (middleOfBatch) {
            this._logger.sendErrorEvent({ eventName: "submitSystemMessageError", type });
        }

        return this.context.submitFn(
            type,
            contents,
            middleOfBatch);
    }

    private submitRuntimeMessage(
        type: ContainerMessageType,
        contents: any,
        batch: boolean,
        appData?: any) {
        const payload: ContainerRuntimeMessage = { type, contents };
        return this.context.submitFn(
            MessageType.Operation,
            payload,
            batch,
            appData);
    }

    /**
     * Throw an error if the runtime is closed.  Methods that are expected to potentially
     * be called after dispose due to asynchrony should not call this.
     */
    private verifyNotClosed() {
        if (this._disposed) {
            throw new Error("Runtime is closed");
        }
    }

    /**
     * Finds the right store and asks it to resubmit the message. This typically happens when we
     * reconnect and there are pending messages.
     * @param content - The content of the original message.
     * @param localOpMetadata - The local metadata associated with the original message.
     */
    private reSubmit(
        type: ContainerMessageType,
        content: any,
        localOpMetadata: unknown,
        opMetadata: Record<string, unknown> | undefined,
    ) {
        switch (type) {
            case ContainerMessageType.FluidDataStoreOp:
                // For Operations, call resubmitDataStoreOp which will find the right store
                // and trigger resubmission on it.
                this.dataStores.resubmitDataStoreOp(content, localOpMetadata);
                break;
            case ContainerMessageType.Attach:
                this.submit(type, content, localOpMetadata);
                break;
            case ContainerMessageType.ChunkedOp:
                throw new Error(`chunkedOp not expected here`);
            case ContainerMessageType.BlobAttach:
                this.submit(type, content, localOpMetadata, opMetadata);
                break;
            default:
                unreachableCase(type, `Unknown ContainerMessageType: ${type}`);
        }
    }

    private subscribeToLeadership() {
        if (this.context.clientDetails.capabilities.interactive) {
            this.getScheduler().then((scheduler) => {
                const LeaderTaskId = "leader";

                // Each client expresses interest to be a leader.
                // eslint-disable-next-line @typescript-eslint/no-floating-promises
                scheduler.pick(LeaderTaskId, async () => {
                    assert(!this._leader, "Client is already leader");
                    this.updateLeader(true);
                });

                scheduler.on("lost", (key) => {
                    if (key === LeaderTaskId) {
                        assert(this._leader, "Got leader key but client is not leader");
                        this._leader = false;
                        this.updateLeader(false);
                    }
                });
            }).catch((err) => {
                this.closeFn(CreateContainerError(err));
            });
        }
    }

    /**
     * @deprecated starting in 0.36. The AgentScheduler can be requested directly, though this will also be removed in
     * a future release when an alternative is available: containerRuntime.request(\{ url: "/_scheduler" \}).
     * getTaskManager should be removed in 0.38.
     */
    public async getTaskManager(): Promise<IProvideAgentScheduler> {
        console.error("getTaskManager is deprecated.");
        const agentScheduler = await this.getScheduler();
        // Prior versions would return a TaskManager, which was an IProvideAgentScheduler -- returning this for back
        // compat.  Wrapping the agentScheduler in an IProvideAgentScheduler will help catch any cases where customers
        // try to call other TaskManager functionality.
        return { IAgentScheduler: agentScheduler };
    }

    private async getScheduler(): Promise<IAgentScheduler> {
        return requestFluidObject<IAgentScheduler>(
            await this.getDataStore(taskSchedulerId, true),
            "",
        );
    }

    private updateLeader(leadership: boolean) {
        this._leader = leadership;
        if (this.leader) {
            assert(this.clientId === undefined || this.connected && this.deltaManager && this.deltaManager.active,
                "Leader must either have undefined clientId or be connected with active delta manager!");
            this.emit("leader");
        } else {
            this.emit("notleader");
        }

        this.dataStores.updateLeader();
    }

    /** Implementation of ISummarizerInternalsProvider.refreshLatestSummaryAck */
    public async refreshLatestSummaryAck(
        proposalHandle: string | undefined,
        ackHandle: string,
        summaryLogger: ITelemetryLogger,
        version?: IVersion,
    ) {
        this.latestSummaryAck = { proposalHandle, ackHandle };

        const getSnapshot = async () => {
            const perfEvent = PerformanceEvent.start(summaryLogger, {
                eventName: "RefreshLatestSummaryGetSnapshot",
                hasVersion: !!version, // expected in this case
            });
            const stats: { getVersionDuration?: number; getSnapshotDuration?: number } = {};
            let snapshot: ISnapshotTree | undefined;
            try {
                const trace = Trace.start();

                const versionToUse = version ?? await this.getVersionFromStorage(ackHandle);
                stats.getVersionDuration = trace.trace().duration;

                snapshot = await this.getSnapshotFromStorage(versionToUse);
                stats.getSnapshotDuration = trace.trace().duration;
            } catch (error) {
                perfEvent.cancel(stats, error);
                throw error;
            }

            perfEvent.end(stats);
            return snapshot;
        };

        await this.summarizerNode.refreshLatestSummary(
                proposalHandle,
                getSnapshot,
                async <T>(id: string) => readAndParse<T>(this.storage, id),
                summaryLogger,
            );
        }

    private async getVersionFromStorage(versionId: string): Promise<IVersion> {
        const versions = await this.storage.getVersions(versionId, 1);
        assert(!!versions && !!versions[0], "Failed to get version from storage");
        return versions[0];
    }

    private async getSnapshotFromStorage(version: IVersion): Promise<ISnapshotTree> {
        const snapshot = await this.storage.getSnapshotTree(version);
        assert(!!snapshot, "Failed to get snapshot from storage");
        return snapshot;
    }

    public getPendingLocalState() {
        return this.pendingStateManager.getLocalState();
    }
}<|MERGE_RESOLUTION|>--- conflicted
+++ resolved
@@ -1135,18 +1135,10 @@
             // Call the PendingStateManager to process messages.
             const { localAck, localOpMetadata } = this.pendingStateManager.processMessage(message, local);
 
-<<<<<<< HEAD
-                // If there are no more pending messages after processing a local message,
-                // the document is no longer dirty.
-                if (this.pendingStateManager.pendingMessageCount === 0) {
-                    this.updateDocumentDirtyState(false);
-                }
-=======
             // If there are no more pending messages after processing a local message,
             // the document is no longer dirty.
-            if (!this.pendingStateManager.hasPendingMessages()) {
+            if (this.pendingStateManager.pendingMessageCount === 0) {
                 this.updateDocumentDirtyState(false);
->>>>>>> fcfa827f
             }
 
             switch (message.type) {
