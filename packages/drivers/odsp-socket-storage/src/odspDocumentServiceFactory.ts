--- conflicted
+++ resolved
@@ -9,6 +9,7 @@
     IDocumentServiceFactory,
     IResolvedUrl,
 } from "@microsoft/fluid-driver-definitions";
+import { IOdspResolvedUrl } from "./contracts";
 import { FetchWrapper, IFetchWrapper } from "./fetchWrapper";
 import { getSocketIo } from "./getSocketIo";
 import { OdspCache } from "./odspCache";
@@ -47,7 +48,6 @@
     ) { }
 
     public async createDocumentService(resolvedUrl: IResolvedUrl): Promise<IDocumentService> {
-<<<<<<< HEAD
         const odspResolvedUrl = resolvedUrl as IOdspResolvedUrl;
 
         // A hint for driver if document was opened before by this factory
@@ -55,18 +55,9 @@
         const isFirstTimeDocumentOpened = !this.documentsOpened.has(docId);
         this.documentsOpened.add(docId);
 
-        return new OdspDocumentService(
-            this.appId,
-            docId,
-            odspResolvedUrl.siteUrl,
-            odspResolvedUrl.driveId,
-            odspResolvedUrl.itemId,
-            odspResolvedUrl.endpoints.snapshotStorageUrl,
-=======
         return OdspDocumentService.create(
             this.appId,
             resolvedUrl,
->>>>>>> 9fec8cf2
             this.getStorageToken,
             this.getWebsocketToken,
             this.logger,
@@ -74,11 +65,8 @@
             this.deltasFetchWrapper,
             Promise.resolve(getSocketIo()),
             this.odspCache,
-<<<<<<< HEAD
             isFirstTimeDocumentOpened,
-=======
             this.fileInfoToCreateNewResponseCache,
->>>>>>> 9fec8cf2
         );
     }
 }