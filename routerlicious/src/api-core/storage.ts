// tslint:disable:ban-types
import * as resources from "gitresources";
<<<<<<< HEAD
import { IWorkerClient } from "./client";
=======
import * as gitStorage from "../git-storage";
>>>>>>> 38d6e5a4
import { IDocumentMessage, ISequencedDocumentMessage } from "./protocol";
import { ITenantUser } from "./tenant";

export interface IDocumentAttributes {
    /**
     * Name of the branch that created the snapshot
     */
    branch: string;

    /**
     * Sequence number at which the snapshot was taken
     */
    sequenceNumber: number;

    /**
     * Minimum sequence number when the snapshot was taken
     */
    minimumSequenceNumber: number;

    /**
     * List of clients when the snapshot was taken
     */
    clients: Array<[string, IWorkerClient]>;
}

export interface IObjectAttributes {
    sequenceNumber: number;

    type: string;
}

/**
 * Type of entries that can be stored in a tree
 */
export enum TreeEntry {
    Blob,
    Tree,
}

/**
 * Tree storage
 */
export interface ITree {
    entries: ITreeEntry[];
}

export enum FileMode {
    File = "100644",
    Executable = "100755",
    Directory = "040000",
    Commit = "160000",
    Symlink = "120000",
}

/**
 * A tree entry wraps a path with a type of node
 */
export interface ITreeEntry {
    // Path to the object
    path: string;

    // One of the above enum string values
    type: string;

    // The value of the entry - either a tree or a blob
    value: IBlob | ITree;

    // The file mode; one of 100644 for file (blob), 100755 for executable (blob), 040000 for subdirectory (tree),
    // 160000 for submodule (commit), or 120000 for a blob that specifies the path of a symlink
    mode: FileMode;
}

/**
 * Raw blob stored within the tree
 */
export interface IBlob {
    // Contents of the blob
    contents: string;

    // The encoding of the contents string (utf-8 or base64)
    encoding: string;
}

/**
 * Interface to provide access to stored deltas for a collaborative object
 */
export interface IDeltaStorageService {
    /**
     * Retrieves all the delta operations within the inclusive sequence number range
     */
    get(tenantId: string, id: string, token: string, from?: number, to?: number): Promise<ISequencedDocumentMessage[]>;
}

export interface ISnapshotTree {
    blobs: { [path: string]: string };
    trees: { [path: string]: ISnapshotTree };
}

/**
 * A distributed object is enough information to fully load a distributed object. The object may then require
 * a server call to load in more state.
 */
export interface IDistributedObject {
    // The ID for the distributed object
    id: string;

    // The type of the distributed object
    type: string;

    // The sequence number for the object
    sequenceNumber: number;
}

/**
 * Interface to provide access to snapshots saved for a collaborative object
 */
export interface IDocumentStorageService {
    manager: gitStorage.GitManager;

    /**
     * Returns the snapshot tree.
     */
    getSnapshotTree(version: resources.ICommit): Promise<ISnapshotTree>;

    /**
     * Retrives all versions of the document starting at the specified sha - or null if from the head
     */
    getVersions(sha: string, count: number): Promise<resources.ICommit[]>;

    /**
     * Retrieves the content for the given commit at the given path
     */
    getContent(version: resources.ICommit, path: string): Promise<string>;

    /**
     * Reads the object with the given ID
     */
    read(sha: string): Promise<string>;

    /**
     * Writes to the object with the given ID
     */
    write(root: ITree, parents: string[], message: string): Promise<resources.ICommit>;
}

/**
 * Interface to provide access to stored deltas for a collaborative object
 */
export interface IDocumentDeltaStorageService {
    /**
     * Retrieves all the delta operations within the inclusive sequence number range
     */
    get(from?: number, to?: number): Promise<ISequencedDocumentMessage[]>;
}

// TODO inherit from EventEmitter
export interface IDocumentDeltaConnection {
    /**
     * ClientID for the connection
     */
    clientId: string;

    /**
     * DocumentId for the connection
     */
    documentId: string;

    /**
     * Whether the connection was made to a new or existing document
     */
    existing: boolean;

    /**
     * The parent branch for the document
     */
    parentBranch: string;

    /**
     * The identity of the logged-in user
     */
    user: ITenantUser;

    /**
     * Subscribe to events emitted by the document
     */
    on(event: string, listener: Function): this;

    /**
     * Submit a new message to the server
     */
    submit(message: IDocumentMessage): void;

    /**
     * Disconnects the given delta connection
     */
    disconnect();
}

export interface IDocumentService {
    /**
     * Access to storage associated with the document
     */
    connectToStorage(tenantId: string, id: string, token: string): Promise<IDocumentStorageService>;

    /**
     * Access to delta storage associated with the document
     */
    connectToDeltaStorage(tenantId: string, id: string, token: string): Promise<IDocumentDeltaStorageService>;

    /**
     * Subscribes to the document delta stream
     */
    connectToDeltaStream(
        tenantId: string,
        id: string,
        token: string,
        client: IWorkerClient): Promise<IDocumentDeltaConnection>;

    /**
     * Creates a branch of the document with the given ID. Returns the new ID.
     */
    branch(tenantId: string, id: string, token: string): Promise<string>;

    /**
     * Error tracking enabled or not.
     */
    errorTrackingEnabled(): boolean;
}<|MERGE_RESOLUTION|>--- conflicted
+++ resolved
@@ -1,10 +1,7 @@
 // tslint:disable:ban-types
 import * as resources from "gitresources";
-<<<<<<< HEAD
+import * as gitStorage from "../git-storage";
 import { IWorkerClient } from "./client";
-=======
-import * as gitStorage from "../git-storage";
->>>>>>> 38d6e5a4
 import { IDocumentMessage, ISequencedDocumentMessage } from "./protocol";
 import { ITenantUser } from "./tenant";
 
