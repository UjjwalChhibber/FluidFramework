{
  "name": "@microsoft/fluid-server-local-server",
  "version": "0.1005.0",
  "description": "Local server implementation",
  "repository": "microsoft/FluidFramework",
  "license": "MIT",
  "author": "Microsoft",
  "sideEffects": "false",
  "main": "dist/index.js",
  "module": "lib/index.js",
  "types": "dist/index.d.ts",
  "scripts": {
    "build": "npm run build:genver && concurrently npm:build:compile npm:lint",
    "build:compile": "concurrently npm:tsc npm:build:esnext",
    "build:esnext": "tsc --project ./tsconfig.esnext.json",
    "build:full": "concurrently npm:build npm:webpack",
    "build:full:compile": "concurrently npm:build:compile npm:webpack",
    "build:genver": "gen-version",
    "clean": "rimraf dist lib *.tsbuildinfo *.build.log",
    "eslint": "eslint --ext=ts,tsx --format stylish src",
    "eslint:fix": "eslint --ext=ts,tsx --format stylish src --fix",
    "lint": "npm run eslint",
    "lint:fix": "npm run eslint:fix",
    "test": "mocha --recursive dist/test -r make-promises-safe",
    "test:coverage": "nyc npm test -- --reporter mocha-junit-reporter --reporter-options mochaFile=nyc/junit-report.xml",
    "tsc": "tsc",
    "webpack": "webpack --config webpack.config.js"
  },
  "nyc": {
    "all": true,
    "cache-dir": "nyc/.cache",
    "exclude": [
      "src/test/**/*.ts",
      "dist/test/**/*.js"
    ],
    "exclude-after-remap": false,
    "include": [
      "src/**/*.ts",
      "dist/**/*.js"
    ],
    "report-dir": "nyc/report",
    "reporter": [
      "cobertura",
      "html",
      "text"
    ],
    "temp-directory": "nyc/.nyc_output"
  },
  "dependencies": {
<<<<<<< HEAD
    "@microsoft/fluid-server-lambdas": "^0.1005.0",
    "@microsoft/fluid-server-memory-orderer": "^0.1005.0",
    "@microsoft/fluid-server-services-client": "^0.1005.0",
    "@microsoft/fluid-server-services-core": "^0.1005.0",
    "@microsoft/fluid-server-test-utils": "^0.1005.0"
=======
    "@microsoft/fluid-common-utils": "^0.16.0",
    "@microsoft/fluid-protocol-definitions": "^0.1004.3",
    "@microsoft/fluid-server-lambdas": "^0.1004.3",
    "@microsoft/fluid-server-memory-orderer": "^0.1004.3",
    "@microsoft/fluid-server-services-client": "^0.1004.3",
    "@microsoft/fluid-server-services-core": "^0.1004.3",
    "@microsoft/fluid-server-test-utils": "^0.1004.3"
>>>>>>> aedb9fca
  },
  "devDependencies": {
    "@microsoft/eslint-config-fluid": "^0.16.0",
    "@microsoft/fluid-build-common": "^0.14.0",
    "@types/mocha": "^5.2.5",
    "@types/nock": "^9.3.0",
    "@types/node": "^10.14.6",
    "@typescript-eslint/eslint-plugin": "~2.17.0",
    "@typescript-eslint/parser": "~2.17.0",
    "concurrently": "^4.1.0",
    "copyfiles": "^2.1.0",
    "eslint": "~6.8.0",
    "eslint-plugin-eslint-comments": "~3.1.2",
    "eslint-plugin-import": "2.20.0",
    "eslint-plugin-no-null": "~1.0.2",
    "eslint-plugin-optimize-regex": "~1.1.7",
    "eslint-plugin-prefer-arrow": "~1.1.7",
    "eslint-plugin-react": "~7.18.0",
    "eslint-plugin-unicorn": "~15.0.1",
    "mocha": "^5.2.0",
    "mocha-junit-reporter": "^1.18.0",
    "nock": "^10.0.1",
    "nyc": "^15.0.0",
    "rimraf": "^2.6.2",
    "ts-loader": "^6.1.2",
    "typescript": "~3.7.4",
    "webpack": "^4.16.5",
    "webpack-cli": "^3.1.2"
  }
}<|MERGE_RESOLUTION|>--- conflicted
+++ resolved
@@ -47,21 +47,13 @@
     "temp-directory": "nyc/.nyc_output"
   },
   "dependencies": {
-<<<<<<< HEAD
+    "@microsoft/fluid-common-utils": "^0.16.0",
+    "@microsoft/fluid-protocol-definitions": "^0.1005.0",
     "@microsoft/fluid-server-lambdas": "^0.1005.0",
     "@microsoft/fluid-server-memory-orderer": "^0.1005.0",
     "@microsoft/fluid-server-services-client": "^0.1005.0",
     "@microsoft/fluid-server-services-core": "^0.1005.0",
     "@microsoft/fluid-server-test-utils": "^0.1005.0"
-=======
-    "@microsoft/fluid-common-utils": "^0.16.0",
-    "@microsoft/fluid-protocol-definitions": "^0.1004.3",
-    "@microsoft/fluid-server-lambdas": "^0.1004.3",
-    "@microsoft/fluid-server-memory-orderer": "^0.1004.3",
-    "@microsoft/fluid-server-services-client": "^0.1004.3",
-    "@microsoft/fluid-server-services-core": "^0.1004.3",
-    "@microsoft/fluid-server-test-utils": "^0.1004.3"
->>>>>>> aedb9fca
   },
   "devDependencies": {
     "@microsoft/eslint-config-fluid": "^0.16.0",
