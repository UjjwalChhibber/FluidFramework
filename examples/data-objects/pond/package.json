{
  "name": "@fluid-example/pond",
<<<<<<< HEAD
  "version": "0.26.0",
=======
  "version": "0.25.2",
>>>>>>> d56d806c
  "description": "Grab bag of fluid scenarios in one Fluid Container.",
  "repository": "microsoft/FluidFramework",
  "license": "MIT",
  "author": "Microsoft",
  "main": "dist/index.js",
  "module": "lib/index.js",
  "types": "dist/index.d.ts",
  "scripts": {
    "build": "concurrently npm:build:compile npm:lint",
    "build:compile": "concurrently npm:tsc npm:build:esnext",
    "build:esnext": "tsc --project ./tsconfig.esnext.json",
    "build:full": "concurrently npm:build npm:webpack",
    "build:full:compile": "concurrently npm:build:compile npm:webpack",
    "clean": "rimraf dist lib *.tsbuildinfo *.build.log",
    "eslint": "eslint --ext=ts,tsx --format stylish src",
    "eslint:fix": "eslint --ext=ts,tsx --format stylish src --fix",
    "lint": "npm run eslint",
    "lint:fix": "npm run eslint:fix",
    "prepack": "npm run webpack",
    "start": "webpack-dev-server --config webpack.config.js --package package.json",
    "start:docker": "webpack-dev-server --config webpack.config.js --package package.json --env.mode docker",
    "start:r11s": "webpack-dev-server --config webpack.config.js --package package.json --env.mode r11s",
    "start:spo": "webpack-dev-server --config webpack.config.js --package package.json --env.mode spo",
    "start:spo-df": "webpack-dev-server --config webpack.config.js --package package.json --env.mode spo-df",
    "test": "npm run test:jest",
    "test:jest": "jest",
    "test:jest:verbose": "cross-env FLUID_TEST_VERBOSE=1 jest",
    "tsc": "tsc",
    "tsfmt": "tsfmt --verify",
    "tsfmt:fix": "tsfmt --replace",
    "webpack": "webpack --env.production",
    "webpack:dev": "webpack --env.development"
  },
  "dependencies": {
<<<<<<< HEAD
    "@fluidframework/aqueduct": "^0.26.0",
    "@fluidframework/container-runtime-definitions": "^0.26.0",
    "@fluidframework/core-interfaces": "^0.26.0",
    "@fluidframework/counter": "^0.26.0",
    "@fluidframework/map": "^0.26.0",
    "@fluidframework/protocol-definitions": "^0.1011.1-0",
    "@fluidframework/runtime-definitions": "^0.26.0",
    "@fluidframework/synthesize": "^0.26.0",
    "@fluidframework/view-adapters": "^0.26.0",
    "@fluidframework/view-interfaces": "^0.26.0",
=======
    "@fluidframework/aqueduct": "^0.25.2",
    "@fluidframework/container-runtime-definitions": "^0.25.2",
    "@fluidframework/core-interfaces": "^0.25.2",
    "@fluidframework/counter": "^0.25.2",
    "@fluidframework/map": "^0.25.2",
    "@fluidframework/protocol-definitions": "^0.1011.1",
    "@fluidframework/runtime-definitions": "^0.25.2",
    "@fluidframework/synthesize": "^0.25.2",
    "@fluidframework/view-adapters": "^0.25.2",
    "@fluidframework/view-interfaces": "^0.25.2",
>>>>>>> d56d806c
    "react": "^16.10.2",
    "react-dom": "^16.10.2"
  },
  "devDependencies": {
    "@fluidframework/build-common": "^0.18.0",
    "@fluidframework/eslint-config-fluid": "^0.18.0",
    "@fluidframework/test-tools": "^0.1.0",
<<<<<<< HEAD
    "@fluidframework/webpack-fluid-loader": "^0.26.0",
=======
    "@fluidframework/webpack-fluid-loader": "^0.25.2",
>>>>>>> d56d806c
    "@types/expect-puppeteer": "2.2.1",
    "@types/jest": "22.2.3",
    "@types/jest-environment-puppeteer": "2.2.0",
    "@types/node": "^10.17.24",
    "@types/react": "^16.9.15",
    "@types/react-dom": "^16.9.4",
    "@typescript-eslint/eslint-plugin": "~2.17.0",
    "@typescript-eslint/parser": "~2.17.0",
    "concurrently": "^5.2.0",
    "cross-env": "^7.0.2",
    "eslint": "~6.8.0",
    "eslint-plugin-eslint-comments": "~3.1.2",
    "eslint-plugin-import": "2.20.0",
    "eslint-plugin-no-null": "~1.0.2",
    "eslint-plugin-optimize-regex": "~1.1.7",
    "eslint-plugin-prefer-arrow": "~1.1.7",
    "eslint-plugin-react": "~7.18.0",
    "eslint-plugin-unicorn": "~15.0.1",
    "jest": "^24.9.0",
    "jest-junit": "^10.0.0",
    "jest-puppeteer": "^4.3.0",
    "puppeteer": "^1.20.0",
    "rimraf": "^2.6.2",
    "ts-jest": "^26.2.0",
    "ts-loader": "^6.1.2",
    "typescript": "~3.7.4",
    "typescript-formatter": "7.1.0",
    "webpack": "^4.43.0",
    "webpack-cli": "^3.3.11",
    "webpack-dev-server": "^3.8.0",
    "webpack-merge": "^4.1.4"
  },
  "fluid": {
    "browser": {
      "umd": {
        "files": [
          "dist/main.bundle.js"
        ],
        "library": "main"
      }
    }
  },
  "jest-junit": {
    "outputDirectory": "nyc",
    "outputName": "jest-junit-report.xml"
  }
}<|MERGE_RESOLUTION|>--- conflicted
+++ resolved
@@ -1,10 +1,6 @@
 {
   "name": "@fluid-example/pond",
-<<<<<<< HEAD
   "version": "0.26.0",
-=======
-  "version": "0.25.2",
->>>>>>> d56d806c
   "description": "Grab bag of fluid scenarios in one Fluid Container.",
   "repository": "microsoft/FluidFramework",
   "license": "MIT",
@@ -39,29 +35,16 @@
     "webpack:dev": "webpack --env.development"
   },
   "dependencies": {
-<<<<<<< HEAD
     "@fluidframework/aqueduct": "^0.26.0",
     "@fluidframework/container-runtime-definitions": "^0.26.0",
     "@fluidframework/core-interfaces": "^0.26.0",
     "@fluidframework/counter": "^0.26.0",
     "@fluidframework/map": "^0.26.0",
-    "@fluidframework/protocol-definitions": "^0.1011.1-0",
+    "@fluidframework/protocol-definitions": "^0.1011.1",
     "@fluidframework/runtime-definitions": "^0.26.0",
     "@fluidframework/synthesize": "^0.26.0",
     "@fluidframework/view-adapters": "^0.26.0",
     "@fluidframework/view-interfaces": "^0.26.0",
-=======
-    "@fluidframework/aqueduct": "^0.25.2",
-    "@fluidframework/container-runtime-definitions": "^0.25.2",
-    "@fluidframework/core-interfaces": "^0.25.2",
-    "@fluidframework/counter": "^0.25.2",
-    "@fluidframework/map": "^0.25.2",
-    "@fluidframework/protocol-definitions": "^0.1011.1",
-    "@fluidframework/runtime-definitions": "^0.25.2",
-    "@fluidframework/synthesize": "^0.25.2",
-    "@fluidframework/view-adapters": "^0.25.2",
-    "@fluidframework/view-interfaces": "^0.25.2",
->>>>>>> d56d806c
     "react": "^16.10.2",
     "react-dom": "^16.10.2"
   },
@@ -69,11 +52,7 @@
     "@fluidframework/build-common": "^0.18.0",
     "@fluidframework/eslint-config-fluid": "^0.18.0",
     "@fluidframework/test-tools": "^0.1.0",
-<<<<<<< HEAD
     "@fluidframework/webpack-fluid-loader": "^0.26.0",
-=======
-    "@fluidframework/webpack-fluid-loader": "^0.25.2",
->>>>>>> d56d806c
     "@types/expect-puppeteer": "2.2.1",
     "@types/jest": "22.2.3",
     "@types/jest-environment-puppeteer": "2.2.0",
